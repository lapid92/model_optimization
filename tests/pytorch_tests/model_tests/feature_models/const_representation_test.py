--- conflicted
+++ resolved
@@ -104,7 +104,7 @@
         return ConstRepresentationMultiInputNet()
 
 
-<<<<<<< HEAD
+
 class ConstRepresentationLinearLayerNet(nn.Module):
     def __init__(self, layer, const):
         super().__init__()
@@ -124,7 +124,7 @@
 
     def create_networks(self):
         return ConstRepresentationLinearLayerNet(self.func, self.const)
-=======
+
 class ConstRepresentationGetIndexNet(nn.Module):
     def __init__(self, layer, const, indices):
         super().__init__()
@@ -146,5 +146,4 @@
         self.indices = indices
 
     def create_networks(self):
-        return ConstRepresentationGetIndexNet(self.func, self.const, self.indices)
->>>>>>> 1f3ff261
+        return ConstRepresentationGetIndexNet(self.func, self.const, self.indices)